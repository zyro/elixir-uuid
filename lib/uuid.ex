--- conflicted
+++ resolved
@@ -160,16 +160,10 @@
   ...>        19, 20, 16, 159, 241, 163, 4>>, :urn)
   "urn:uuid:ef1b1a28-ee34-11e3-8813-14109ff1a304"
 
-<<<<<<< HEAD
-  iex> UUID.binary_to_string!(<<142, 161, 81, 61, 248, 161, 77, 234, 155,
-  ...>        234, 107, 143, 75, 91, 110, 115>>, :slug)
-  "jqFRPfihTeqb6muPS1tucw"
-=======
   iex> UUID.binary_to_string!(<<39, 73, 196, 181, 29, 90, 74, 96, 157,
   ...>        47, 171, 144, 84, 164, 155, 52>>, :raw)
   <<39, 73, 196, 181, 29, 90, 74, 96, 157, 47, 171, 144, 84, 164, 155, 52>>
 
->>>>>>> 55da6963
   ```
 
   """
@@ -236,14 +230,11 @@
   iex> UUID.uuid1(:urn)
   "urn:uuid:cdfdaf44-ee35-11e3-846b-14109ff1a304"
 
-<<<<<<< HEAD
+  iex> UUID.uuid1(:raw)
+  <<205, 253, 175, 68, 238, 53, 17, 227, 132, 107, 20, 16, 159, 241, 163, 4>>
+
   iex> UUID.uuid1(:slug)
   "zf2vRO41EeOEaxQQn_GjBA"
-=======
-  iex> UUID.uuid1(:raw)
-  <<205, 253, 175, 68, 238, 53, 17, 227, 132, 107, 20, 16, 159, 241, 163, 4>>
-
->>>>>>> 55da6963
   ```
 
   """
@@ -268,17 +259,14 @@
   iex> UUID.uuid1(:hex)
   "cdfdaf44ee3511e3846b14109ff1a304"
 
-<<<<<<< HEAD
+  iex> UUID.uuid1(:urn)
+  "urn:uuid:cdfdaf44-ee35-11e3-846b-14109ff1a304"
+
+  iex> UUID.uuid1(:raw)
+  <<205, 253, 175, 68, 238, 53, 17, 227, 132, 107, 20, 16, 159, 241, 163, 4>>
+
   iex> UUID.uuid1(:slug)
   "zf2vRO41EeOEaxQQn_GjBA"
-=======
-  iex> UUID.uuid1(:urn)
-  "urn:uuid:cdfdaf44-ee35-11e3-846b-14109ff1a304"
-
-  iex> UUID.uuid1(:raw)
-  <<205, 253, 175, 68, 238, 53, 17, 227, 132, 107, 20, 16, 159, 241, 163, 4>>
-
->>>>>>> 55da6963
   ```
 
   """
@@ -379,14 +367,11 @@
   iex> UUID.uuid4(:urn)
   "urn:uuid:fb49a0ec-d60c-4d20-9264-3b4cfe272106"
 
-<<<<<<< HEAD
+  iex> UUID.uuid4(:raw)
+  <<251, 73, 160, 236, 214, 12, 77, 32, 146, 100, 59, 76, 254, 39, 33, 6>>
+
   iex> UUID.uuid4(:slug)
   "-0mg7NYMTSCSZDtM_ichBg"
-=======
-  iex> UUID.uuid4(:raw)
-  <<251, 73, 160, 236, 214, 12, 77, 32, 146, 100, 59, 76, 254, 39, 33, 6>>
-
->>>>>>> 55da6963
   ```
 
   """
@@ -483,17 +468,13 @@
   defp uuid_to_string(<<u::128>>, :urn) do
     @urn <> uuid_to_string(<<u::128>>, :default)
   end
-<<<<<<< HEAD
+  defp uuid_to_string(<<_::128>> = u, :raw) do
+    u
+  end
   defp uuid_to_string(<<u::128>>, :slug) do
     Base.url_encode64(<<u::128>>, [padding: false])
   end
   defp uuid_to_string(_u, format) when format in [:default, :hex, :urn, :slug] do
-=======
-  defp uuid_to_string(<<_::128>> = u, :raw) do
-    u
-  end
-  defp uuid_to_string(_u, format) when format in [:default, :hex, :urn] do
->>>>>>> 55da6963
     raise ArgumentError, message:
     "Invalid binary data; Expected: <<uuid::128>>"
   end
@@ -503,16 +484,11 @@
   end
 
   # Extract the type (:default etc) and pure byte value from a UUID String.
-<<<<<<< HEAD
+  defp uuid_string_to_hex_pair(<<uuid::128>>) do
+    {:raw, <<uuid::128>>}
+  end
   defp uuid_string_to_hex_pair(<<uuid_in::binary>>) do
     uuid = String.downcase(uuid_in)
-=======
-  defp uuid_string_to_hex_pair(<<uuid::128>>) do
-    {:raw, <<uuid::128>>}
-  end
-  defp uuid_string_to_hex_pair(<<uuid::binary>>) do
-    uuid = String.downcase(uuid)
->>>>>>> 55da6963
     {type, hex_str} = case uuid do
       <<u0::64, ?-, u1::32, ?-, u2::32, ?-, u3::32, ?-, u4::96>> ->
         {:default, <<u0::64, u1::32, u2::32, u3::32, u4::96>>}
